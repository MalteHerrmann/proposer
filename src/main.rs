mod block;
mod cli;
mod command;
<<<<<<< HEAD
mod constants;
=======
mod errors;
>>>>>>> 6b906ca3
mod helper;
mod http;
mod inputs;
mod mock_error;
mod network;
mod proposal;
mod release;
mod utils;
mod version;

<<<<<<< HEAD
use crate::block::get_estimated_height;
use chrono::Utc;
use helper::UpgradeHelper;
use std::process;
=======
use std::process;
// External imports
use clap::Parser; // NOTE: needs to be imported for Cli::parse() to work
>>>>>>> 6b906ca3

// Crate imports
use crate::cli::{SubCommand, CLI};

#[tokio::main]
async fn main() {
    match CLI::parse().subcmd {
        SubCommand::GenerateProposal => {
            if let Err(e) = cli::generate_proposal().await {
                println!("Error generating proposal: {}", e);
                process::exit(1);
            };
        }
        SubCommand::GenerateCommand(args) => {
            if let Err(e) = cli::generate_command(args).await {
                println!("Error generating command: {}", e);
                process::exit(1);
            }
        }
    }
}<|MERGE_RESOLUTION|>--- conflicted
+++ resolved
@@ -1,11 +1,8 @@
 mod block;
 mod cli;
 mod command;
-<<<<<<< HEAD
 mod constants;
-=======
 mod errors;
->>>>>>> 6b906ca3
 mod helper;
 mod http;
 mod inputs;
@@ -16,19 +13,16 @@
 mod utils;
 mod version;
 
-<<<<<<< HEAD
-use crate::block::get_estimated_height;
 use chrono::Utc;
 use helper::UpgradeHelper;
-use std::process;
-=======
-use std::process;
 // External imports
 use clap::Parser; // NOTE: needs to be imported for Cli::parse() to work
->>>>>>> 6b906ca3
 
 // Crate imports
-use crate::cli::{SubCommand, CLI};
+use crate::{
+  block::get_estimated_height,
+  cli::{SubCommand, CLI},
+};
 
 #[tokio::main]
 async fn main() {
