use crate::errors::PrepareError;
use crate::http::get;
use octocrab::{
    models::repos::{Asset, Release},
    Octocrab, Result,
};
use serde_json::Value;
use std::collections::HashMap;

/// Sends a HTTP request to the GitHub release page and returns the response.
pub async fn get_release(octocrab_instance: &Octocrab, version: &str) -> Result<Release> {
    octocrab_instance
        .repos("evmos", "evmos")
        .releases()
        .get_by_tag(version)
        .await
}

/// Checks if the release for the target version already exists by
/// sending a HTTP request to the GitHub release page.
<<<<<<< HEAD
pub async fn check_release_exists(octocrab_instance: &Octocrab, version: &str) -> bool {
    match get_release(&octocrab_instance, version).await {
        Ok(_) => true,
        _ => false,
    }
=======
pub async fn check_release_exists(version: &str) -> Result<Release> {
    get_release(version).await
>>>>>>> 6b906ca3
}

#[cfg(test)]
mod release_tests {
    use super::*;
    use crate::mock_error::setup_error_handler;
    use serde::{Deserialize, Serialize};
    use wiremock::{
        matchers::{method, path},
        Mock, MockServer, ResponseTemplate,
    };

    #[derive(Serialize, Deserialize)]
    struct FakeRelease(Release);

    /// Sets up a mock server to return the given response template
    /// when receiving a GET request on the release URL.
    /// Returns the mock server.
    ///
    /// This is used to mock the GitHub API without having to actually run queries to it.
    async fn setup_api(template: ResponseTemplate) -> MockServer {
        const release_url: &str = "/repos/evmos/evmos/releases/tags/v14.0.0";

        // Create a mock server
        let mock_server = MockServer::start().await;

        // Set up the mock server to return the fake response when receiving
        // a GET request on the release URL
        Mock::given(method("GET"))
            .and(path(release_url))
            .respond_with(template)
            .mount(&mock_server)
            .await;

        // Set up the error handling for failed get requests
        setup_error_handler(
            &mock_server,
            &format!("GET on {} not received", release_url),
        )
        .await;

        // Return the mock server
        mock_server
    }

    /// Sets up an Octocrab instance with the mock server URI.
    fn setup_octocrab(uri: &str) -> Octocrab {
        Octocrab::builder().base_uri(uri).unwrap().build().unwrap()
    }

    #[tokio::test]
    async fn test_get_release_pass() {
        let release_response: Release =
            serde_json::from_str(include_str!("resources/release.json")).unwrap();

        let page_response = FakeRelease(release_response);

        let template = ResponseTemplate::new(200).set_body_json(&page_response);
        let mock_server = setup_api(template).await;

        let client = setup_octocrab(&mock_server.uri());
        let release = get_release(&client, "v14.0.0").await.unwrap();
        assert_eq!(release.tag_name, "v14.0.0");
    }

    #[tokio::test]
    async fn test_get_release_fail() {
        let res = get_release("invalidj.xjaf/ie").await;
        assert_eq!(res.is_err(), true);
    }

    #[tokio::test]
    async fn test_check_release_exists_pass() {
        assert_eq!(check_release_exists("v14.0.0").await, true);
    }

    #[tokio::test]
    async fn test_check_release_exists_fail() {
        assert_eq!(check_release_exists("v14.0.8").await, false);
    }
}

/// Returns the asset string for the release assets.
/// The asset string is used in the Evmos CLI command.
pub async fn get_asset_string(release: &Release) -> Result<String, PrepareError> {
    let checksums = get_checksum_map(release.assets.clone()).await?;

    Ok(build_assets_json(release, checksums).to_string())
}

/// Builds the assets JSON object.
fn build_assets_json(release: &Release, checksums: HashMap<String, String>) -> Value {
    let mut assets = serde_json::json!({
        "binaries": {}
    });

    for asset in release.assets.clone() {
        let os_key = match get_os_key_from_asset_name(&asset.name) {
            Some(key) => key,
            None => {
                continue;
            }
        };

        let checksum = match checksums.get(&asset.name) {
            Some(checksum) => checksum,
            None => {
                continue;
            }
        };

        let url = format!("{}?checksum={}", asset.browser_download_url, checksum);

        insert_into_assets(&mut assets, os_key, url);
    }

    assets
}

/// Inserts a new key value pair into the assets binaries.
/// The key is the OS key and the value is the download URL.
fn insert_into_assets(assets: &mut Value, key: String, url: String) {
    let binaries = assets["binaries"].as_object_mut().unwrap();
    binaries.insert(key, serde_json::json!(url));
}

/// Returns the checksum from the release assets.
fn get_checksum_from_assets(assets: &[Asset]) -> Option<&Asset> {
    assets.iter().find(|asset| asset.name == "checksums.txt")
}

/// Returns the OS key from the asset name.
fn get_os_key_from_asset_name(name: &str) -> Option<String> {
    // Check for regex (Linux|Darwin)_(amd64|arm64).tar.gz and store os and arch in variables
    return match regex::Regex::new(r"(Linux|Darwin)_(amd64|arm64)") {
        Ok(re) => {
            let captures = re.captures(name)?;
            let os = captures.get(1)?.as_str().to_ascii_lowercase();
            let arch = captures.get(2)?.as_str();

            Some(format!("{os}/{arch}"))
        }
        Err(_) => {
            println!("no key found for asset: {}", name);
            None
        }
    };
}

/// Downloads the checksum file from the release assets and returns the built checksum string.
async fn get_checksum_map(assets: Vec<Asset>) -> Result<HashMap<String, String>, PrepareError> {
    let checksum = match get_checksum_from_assets(assets.as_slice()) {
        Some(checksum) => checksum,
        None => return Err(PrepareError::GetChecksumAsset),
    };
    let response = get(checksum.browser_download_url.clone()).await?;
    let body = response.text().await?;

    let mut checksums = HashMap::new();

    for line in body.lines() {
        let line = line.trim();
        let parts: Vec<&str> = line.split_whitespace().collect();

        if parts.len() != 2 {
            println!("Invalid checksum line: {}", line);
            continue;
        }

        // NOTE: Windows links are not supported in the submit-legacy-proposal command
        if parts[1].contains("Windows") {
            continue;
        }

        checksums.insert(parts[1].to_string(), parts[0].to_string());
    }

    Ok(checksums)
}

#[cfg(test)]
mod assets_tests {
    use super::*;
    use serde_json::json;

    #[tokio::test]
<<<<<<< HEAD
=======
    async fn test_get_release_pass() {
        let release = get_release("v14.0.0").await.unwrap();
        assert_eq!(release.tag_name, "v14.0.0");
    }

    #[tokio::test]
    async fn test_get_release_fail() {
        let res = get_release("invalidj.xjaf/ie").await;
        assert_eq!(res.is_err(), true);
    }

    #[tokio::test]
    async fn test_check_release_exists_pass() {
        assert!(check_release_exists("v14.0.0").await.is_ok());
    }

    #[tokio::test]
    async fn test_check_release_exists_fail() {
        assert!(check_release_exists("v14.0.8").await.is_err());
    }

    #[tokio::test]
>>>>>>> 6b906ca3
    async fn test_get_checksum_map_pass() {
        let release = get_release("v14.0.0").await.unwrap();
        let checksums = get_checksum_map(release.assets.clone()).await.unwrap();

        assert!(checksums.contains_key("evmos_14.0.0_Linux_amd64.tar.gz"));
        assert!(checksums.contains_key("evmos_14.0.0_Linux_arm64.tar.gz"));
        assert!(checksums.contains_key("evmos_14.0.0_Darwin_amd64.tar.gz"));
        assert!(checksums.contains_key("evmos_14.0.0_Darwin_arm64.tar.gz"));
    }

    #[tokio::test]
    async fn test_get_asset_string_pass() {
        let release = get_release("v15.0.0").await.expect("Failed to get release");

        let assets = get_asset_string(&release)
            .await
            .expect("Failed to get asset string");

        let expected_assets = json!({
            "binaries": {
                "darwin/arm64" :"https://github.com/evmos/evmos/releases/download/v15.0.0/evmos_15.0.0_Darwin_arm64.tar.gz?checksum=3855eaec2fc69eafe8cff188b8ca832c2eb7d20ca3cb0f55558143a68cdc600f",
                "darwin/amd64":"https://github.com/evmos/evmos/releases/download/v15.0.0/evmos_15.0.0_Darwin_amd64.tar.gz?checksum=ba454bb8acf5c2cf09a431b0cd3ef77dfc303dc57c14518b38fb3b7b8447797a",
                "linux/arm64":"https://github.com/evmos/evmos/releases/download/v15.0.0/evmos_15.0.0_Linux_arm64.tar.gz?checksum=aae9513f9cc5ff96d799450aaa39a84bea665b7369e7170dd62bb56130dd4a21",
                "linux/amd64":"https://github.com/evmos/evmos/releases/download/v15.0.0/evmos_15.0.0_Linux_amd64.tar.gz?checksum=9f7af7f923ff4c60c11232ba060bef4dfff807282d0470a070c87c6de937a611",
            }
        });

        let expected_assets_string = expected_assets.to_string();
        assert_eq!(assets, expected_assets_string, "expected different assets");
    }

    #[test]
    fn test_get_os_key_from_asset_name_pass() {
        let name = "evmos_14.0.0_Linux_amd64.tar.gz";
        let key = get_os_key_from_asset_name(name).unwrap();
        assert_eq!(key, "linux/amd64");
    }

    #[test]
    fn test_get_os_key_from_asset_name_fail() {
        let name = "evmos_14.0.amd64.tar";
        assert!(get_os_key_from_asset_name(name).is_none());
    }
}<|MERGE_RESOLUTION|>--- conflicted
+++ resolved
@@ -18,16 +18,8 @@
 
 /// Checks if the release for the target version already exists by
 /// sending a HTTP request to the GitHub release page.
-<<<<<<< HEAD
-pub async fn check_release_exists(octocrab_instance: &Octocrab, version: &str) -> bool {
-    match get_release(&octocrab_instance, version).await {
-        Ok(_) => true,
-        _ => false,
-    }
-=======
-pub async fn check_release_exists(version: &str) -> Result<Release> {
-    get_release(version).await
->>>>>>> 6b906ca3
+pub async fn check_release_exists(octocrab_instance: &Octocrab, version: &str) -> Result<Release> {
+    get_release(&octocrab_instance, version).await
 }
 
 #[cfg(test)]
@@ -214,8 +206,6 @@
     use serde_json::json;
 
     #[tokio::test]
-<<<<<<< HEAD
-=======
     async fn test_get_release_pass() {
         let release = get_release("v14.0.0").await.unwrap();
         assert_eq!(release.tag_name, "v14.0.0");
@@ -238,7 +228,6 @@
     }
 
     #[tokio::test]
->>>>>>> 6b906ca3
     async fn test_get_checksum_map_pass() {
         let release = get_release("v14.0.0").await.unwrap();
         let checksums = get_checksum_map(release.assets.clone()).await.unwrap();
