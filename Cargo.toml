--- conflicted
+++ resolved
@@ -20,9 +20,6 @@
 dirs = "5.0.1"
 serde = "1.0.193"
 serde_with = "3.4.0"
-<<<<<<< HEAD
-wiremock = "0.5.22"
-=======
 clap = { version = "4.4.18", features = ["derive"] }
 thiserror = "1.0.56"
->>>>>>> 6b906ca3
+wiremock = "0.5.22"